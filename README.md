--- conflicted
+++ resolved
@@ -203,13 +203,7 @@
     python main.py -h
     ```
 
-<<<<<<< HEAD
-<p align="right">(<a href="#readme-top">back to top</a>)</p>
-=======
-```terminal
-python wayback_google_analyitcs/main.py -help
-```
->>>>>>> 5af4b46e
+<p align="right">(<a href="#readme-top">back to top</a>)</p>
 
 
 
@@ -224,11 +218,8 @@
 
 3. Add any of the following options:
 
-<<<<<<< HEAD
+
 Options list (run `wayback-google-analytics -h` to see in terminal):
-=======
-Options list (run `python wayback_google_analyitcs/main.py -h` to see in terminal):
->>>>>>> 5af4b46e
 
 ```terminal
 options:
@@ -261,7 +252,6 @@
 Examples:
 
 To get current codes for two websites and archived codes between Oct 1, 2012 and Oct 25, 2012:
-<<<<<<< HEAD
 `wayback-google-analytics --urls https://someurl.com https://otherurl.org --output json --start_date 01/10/2012 --end_date 25/10/2012 --frequency hourly`
 
 To get current codes for a list of websites (from a file) from January 1, 2012 to the present day, checking for snapshots monthly and returning it as an excel spreadsheet:
@@ -269,15 +259,7 @@
 
 To check a single website for its current codes plus codes from the last 2,000 archive.org snapshots:
 `wayback-google-analytics --urls https://someurl.com --limit -2000`
-=======
-`python wayback_google_analyitcs/main.py --urls https://someurl.com https://otherurl.org --output json --start_date 01/10/2012 --end_date 25/10/2012 --frequency hourly`
-
-To get current codes for a list of websites (from a file) from January 1, 2012 to the present day, checking for snapshots monthly and returning it as an excel spreadsheet:
-`python wayback_google_analyitcs/main.py --input_file path/to/file.txt --output xlsx --start_date 01/01/2012`
-
-To check a single website for its current codes plus codes from the last 2,000 archive.org snapshots:
-`python wayback_google_analyitcs/main.py --urls https://someurl.com --limit -2000`
->>>>>>> 5af4b46e
+
 
 ## Output files & spreadsheets
 
